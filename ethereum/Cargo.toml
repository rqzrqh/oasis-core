[package]
name = "ekiden-ethereum"
version = "0.2.0-alpha"
authors = ["Oasis Labs Inc. <info@oasislabs.com>"]
description = "Ekiden Ethereum backend components"
keywords = ["ekiden"]
repository = "https://github.com/oasislabs/ekiden"
build = "build.rs"

[dependencies]
chrono = "0.4.2"
clap = "2.29.1"
ekiden-beacon-base = { path = "../beacon/base", version = "0.2.0-alpha" }
<<<<<<< HEAD
ekiden-common = { path = "../common", version = "0.2.0-alpha" }
=======
ekiden-registry-base = { path = "../registry/base", version = "0.2.0-alpha" }
ekiden-registry-dummy = { path = "../registry/dummy", version = "0.2.0-alpha" }
ekiden-storage-base = { path = "../storage/base", version = "0.2.0-alpha" }
>>>>>>> 69e70e88
ekiden-di = { path = "../di", version = "0.2.0-alpha" }
ethabi = "5.1"
log = "0.4"
rustc-hex = "1.0.0"
serde = "1.0"
serde_derive = "1.0"
serde_cbor = "0.8.2"
serde_json = "1.0"
tokio-core = "0.1.17"
web3 = { git = "https://github.com/ekiden/rust-web3" }

[dev-dependencies]
ekiden-storage-dummy = { path = "../storage/dummy", version = "0.2.0-alpha" }
grpcio = { git = "https://github.com/ekiden/grpc-rs", tag = "v0.3.0-ekiden1", features = ["openssl"] }
scopeguard = "0.3.3"<|MERGE_RESOLUTION|>--- conflicted
+++ resolved
@@ -11,13 +11,10 @@
 chrono = "0.4.2"
 clap = "2.29.1"
 ekiden-beacon-base = { path = "../beacon/base", version = "0.2.0-alpha" }
-<<<<<<< HEAD
 ekiden-common = { path = "../common", version = "0.2.0-alpha" }
-=======
 ekiden-registry-base = { path = "../registry/base", version = "0.2.0-alpha" }
 ekiden-registry-dummy = { path = "../registry/dummy", version = "0.2.0-alpha" }
 ekiden-storage-base = { path = "../storage/base", version = "0.2.0-alpha" }
->>>>>>> 69e70e88
 ekiden-di = { path = "../di", version = "0.2.0-alpha" }
 ethabi = "5.1"
 log = "0.4"

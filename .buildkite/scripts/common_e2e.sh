--- conflicted
+++ resolved
@@ -439,13 +439,8 @@
         --genesis.file ${EKIDEN_GENESIS_FILE} \
         --epochtime.backend ${EKIDEN_EPOCHTIME_BACKEND} \
         --epochtime.tendermint.interval 30 \
-<<<<<<< HEAD
-        --beacon.backend tendermint \
+        --beacon.backend tendermint-insecure \
         --scheduler.backend tendermint \
-=======
-        --beacon.backend insecure \
-        --scheduler.backend trivial \
->>>>>>> 4a8db8f9
         --registry.backend tendermint \
         --roothash.backend tendermint \
         --tendermint.core.listen_address tcp://0.0.0.0:${EKIDEN_SEED_NODE_PORT} \
